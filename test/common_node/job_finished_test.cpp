#include "interfaces/msg/job_finished.hpp"

#include <gtest/gtest.h>

#include <chrono>
#include <cinttypes>
#include <nlohmann/json.hpp>

<<<<<<< HEAD
#include "rclcpp/executors.hpp"
#include "rclcpp/logging.hpp"
#include "rclcpp/node.hpp"

#include "common_package/common_node.hpp"

#include "interfaces/msg/job_finished.hpp"
=======
#include "common_package/common_node.hpp"
#include "rclcpp/executors.hpp"
#include "rclcpp/logging.hpp"
#include "rclcpp/node.hpp"
>>>>>>> 08188f6b

using namespace common_lib;

class JobFinishedCommonNode : public CommonNode {
<<<<<<< HEAD
public:
  JobFinishedCommonNode(const std::string &name) : CommonNode(name) {}

  inline void activate() { CommonNode::activate(); }

  inline void job_finished(const uint8_t error_code,
                           const nlohmann::json &payload) {
    CommonNode::job_finished(error_code, payload);
  }
=======
   public:
    JobFinishedCommonNode(const std::string &name) : CommonNode(name) {}

    inline void activate() { CommonNode::activate(); }

    inline void job_finished(const uint8_t error_code,
                             const nlohmann::json &payload) {
        CommonNode::job_finished(error_code, payload);
    }

    inline void job_finished(const std::string &error_message) {
        CommonNode::job_finished(error_message);
    }

    inline void job_finished() { CommonNode::job_finished(); }
};

TEST(common_package, job_finished_successfull) {
    rclcpp::executors::SingleThreadedExecutor executor;

    std::shared_ptr<JobFinishedCommonNode> common_node =
        std::make_shared<JobFinishedCommonNode>("common_node");
    ASSERT_FALSE(common_node->get_active());
    common_node->activate();
    ASSERT_TRUE(common_node->get_active());

    rclcpp::Node::SharedPtr test_node = std::make_shared<rclcpp::Node>("test");

    rclcpp::Subscription<interfaces::msg::JobFinished>::SharedPtr
        job_finished_sub =
            test_node->create_subscription<interfaces::msg::JobFinished>(
                "job_finished", 10,
                [common_node, test_node,
                 &executor](interfaces::msg::JobFinished::ConstSharedPtr msg) {
                    RCLCPP_DEBUG(test_node->get_logger(),
                                 "Got job_finished message");
                    ASSERT_EQ(msg->sender_id, "/common_node");
                    ASSERT_EQ(msg->error_code, EXIT_SUCCESS);
                    ASSERT_EQ(nlohmann::json::parse(msg->payload),
                              nlohmann::json::parse("{}"));
                    ASSERT_FALSE(common_node->get_active());
                    executor.cancel();
                });

    rclcpp::TimerBase::SharedPtr job_finished_timer =
        common_node->create_wall_timer(
            std::chrono::milliseconds(100), [common_node]() {
                RCLCPP_DEBUG(common_node->get_logger(),
                             "Sending job_finished message");
                common_node->job_finished();
            });

    executor.add_node(common_node);
    executor.add_node(test_node);

    executor.spin();
}

TEST(common_package, job_finished_error_message) {
    rclcpp::executors::SingleThreadedExecutor executor;

    std::shared_ptr<JobFinishedCommonNode> common_node =
        std::make_shared<JobFinishedCommonNode>("common_node");
    ASSERT_FALSE(common_node->get_active());
    common_node->activate();
    ASSERT_TRUE(common_node->get_active());
>>>>>>> 08188f6b

  inline void job_finished(const std::string &error_message) {
    CommonNode::job_finished(error_message);
  }

<<<<<<< HEAD
  inline void job_finished() { CommonNode::job_finished(); }
};
=======
    rclcpp::Subscription<interfaces::msg::JobFinished>::SharedPtr
        job_finished_sub =
            test_node->create_subscription<interfaces::msg::JobFinished>(
                "job_finished", 10,
                [common_node, test_node,
                 &executor](interfaces::msg::JobFinished::ConstSharedPtr msg) {
                    RCLCPP_DEBUG(test_node->get_logger(),
                                 "Got job_finished message");
                    ASSERT_EQ(msg->sender_id, "/common_node");
                    ASSERT_EQ(msg->error_code, EXIT_FAILURE);

                    nlohmann::json payload_check;
                    payload_check["error_msg"] = "This is my error message";
                    ASSERT_EQ(payload_check,
                              nlohmann::json::parse(msg->payload));

                    ASSERT_FALSE(common_node->get_active());
                    executor.cancel();
                });

    rclcpp::TimerBase::SharedPtr job_finished_timer =
        common_node->create_wall_timer(
            std::chrono::milliseconds(100), [common_node]() {
                RCLCPP_DEBUG(common_node->get_logger(),
                             "Sending job_finished message");
                common_node->job_finished("This is my error message");
            });
>>>>>>> 08188f6b

TEST(common_package, job_finished_successfull) {
  rclcpp::executors::SingleThreadedExecutor executor;

  std::shared_ptr<JobFinishedCommonNode> common_node =
      std::make_shared<JobFinishedCommonNode>("common_node");
  ASSERT_FALSE(common_node->get_active());
  common_node->activate();
  ASSERT_TRUE(common_node->get_active());

  rclcpp::Node::SharedPtr test_node = std::make_shared<rclcpp::Node>("test");

  rclcpp::Subscription<interfaces::msg::JobFinished>::SharedPtr
      job_finished_sub =
          test_node->create_subscription<interfaces::msg::JobFinished>(
              "job_finished", 10,
              [common_node, test_node,
               &executor](interfaces::msg::JobFinished::ConstSharedPtr msg) {
                RCLCPP_DEBUG(test_node->get_logger(),
                             "Got job_finished message");
                ASSERT_EQ(msg->sender_id, "/common_node");
                ASSERT_EQ(msg->error_code, EXIT_SUCCESS);
                ASSERT_EQ(nlohmann::json::parse(msg->payload),
                          nlohmann::json::parse("{}"));
                ASSERT_FALSE(common_node->get_active());
                executor.cancel();
              });

  rclcpp::TimerBase::SharedPtr job_finished_timer =
      common_node->create_wall_timer(
          std::chrono::milliseconds(100), [common_node]() {
            RCLCPP_DEBUG(common_node->get_logger(),
                         "Sending job_finished message");
            common_node->job_finished();
          });

  executor.add_node(common_node);
  executor.add_node(test_node);

  executor.spin();
}

TEST(common_package, job_finished_error_message) {
  rclcpp::executors::SingleThreadedExecutor executor;

  std::shared_ptr<JobFinishedCommonNode> common_node =
      std::make_shared<JobFinishedCommonNode>("common_node");
  ASSERT_FALSE(common_node->get_active());
  common_node->activate();
  ASSERT_TRUE(common_node->get_active());

  rclcpp::Node::SharedPtr test_node = std::make_shared<rclcpp::Node>("test");

  rclcpp::Subscription<interfaces::msg::JobFinished>::SharedPtr
      job_finished_sub =
          test_node->create_subscription<interfaces::msg::JobFinished>(
              "job_finished", 10,
              [common_node, test_node,
               &executor](interfaces::msg::JobFinished::ConstSharedPtr msg) {
                RCLCPP_DEBUG(test_node->get_logger(),
                             "Got job_finished message");
                ASSERT_EQ(msg->sender_id, "/common_node");
                ASSERT_EQ(msg->error_code, EXIT_FAILURE);

                nlohmann::json payload_check;
                payload_check["error_msg"] = "This is my error message";
                ASSERT_EQ(payload_check, nlohmann::json::parse(msg->payload));

                ASSERT_FALSE(common_node->get_active());
                executor.cancel();
              });

  rclcpp::TimerBase::SharedPtr job_finished_timer =
      common_node->create_wall_timer(
          std::chrono::milliseconds(100), [common_node]() {
            RCLCPP_DEBUG(common_node->get_logger(),
                         "Sending job_finished message");
            common_node->job_finished("This is my error message");
          });

  executor.add_node(common_node);
  executor.add_node(test_node);

  executor.spin();
}

TEST(common_package, job_finished_custom_payload) {
<<<<<<< HEAD
  rclcpp::executors::SingleThreadedExecutor executor;

  std::shared_ptr<JobFinishedCommonNode> common_node =
      std::make_shared<JobFinishedCommonNode>("common_node");
  ASSERT_FALSE(common_node->get_active());
  common_node->activate();
  ASSERT_TRUE(common_node->get_active());

  rclcpp::Node::SharedPtr test_node = std::make_shared<rclcpp::Node>("test");

  rclcpp::Subscription<interfaces::msg::JobFinished>::SharedPtr
      job_finished_sub =
          test_node->create_subscription<interfaces::msg::JobFinished>(
              "job_finished", 10,
              [common_node, test_node,
               &executor](interfaces::msg::JobFinished::ConstSharedPtr msg) {
                RCLCPP_DEBUG(test_node->get_logger(),
                             "Got job_finished message");
                ASSERT_EQ(msg->sender_id, "/common_node");
                ASSERT_EQ(msg->error_code, 5);

                nlohmann::json payload_check;
                payload_check["coord"] = "These are my coordinates";
                payload_check["height_cm"] = 500;
                ASSERT_EQ(payload_check, nlohmann::json::parse(msg->payload));

                ASSERT_FALSE(common_node->get_active());
                executor.cancel();
              });

  rclcpp::TimerBase::SharedPtr job_finished_timer =
      common_node->create_wall_timer(
          std::chrono::milliseconds(100), [common_node]() {
            RCLCPP_DEBUG(common_node->get_logger(),
                         "Sending job_finished message");
            nlohmann::json payload;
            payload["coord"] = "These are my coordinates";
            payload["height_cm"] = 500;
            common_node->job_finished(5, payload);
          });
=======
    rclcpp::executors::SingleThreadedExecutor executor;

    std::shared_ptr<JobFinishedCommonNode> common_node =
        std::make_shared<JobFinishedCommonNode>("common_node");
    ASSERT_FALSE(common_node->get_active());
    common_node->activate();
    ASSERT_TRUE(common_node->get_active());

    rclcpp::Node::SharedPtr test_node = std::make_shared<rclcpp::Node>("test");

    rclcpp::Subscription<interfaces::msg::JobFinished>::SharedPtr
        job_finished_sub =
            test_node->create_subscription<interfaces::msg::JobFinished>(
                "job_finished", 10,
                [common_node, test_node,
                 &executor](interfaces::msg::JobFinished::ConstSharedPtr msg) {
                    RCLCPP_DEBUG(test_node->get_logger(),
                                 "Got job_finished message");
                    ASSERT_EQ(msg->sender_id, "/common_node");
                    ASSERT_EQ(msg->error_code, 5);

                    nlohmann::json payload_check;
                    payload_check["coord"] = "These are my coordinates";
                    payload_check["height_cm"] = 500;
                    ASSERT_EQ(payload_check,
                              nlohmann::json::parse(msg->payload));

                    ASSERT_FALSE(common_node->get_active());
                    executor.cancel();
                });

    rclcpp::TimerBase::SharedPtr job_finished_timer =
        common_node->create_wall_timer(
            std::chrono::milliseconds(100), [common_node]() {
                RCLCPP_DEBUG(common_node->get_logger(),
                             "Sending job_finished message");
                nlohmann::json payload;
                payload["coord"] = "These are my coordinates";
                payload["height_cm"] = 500;
                common_node->job_finished(5, payload);
            });
>>>>>>> 08188f6b

  executor.add_node(common_node);
  executor.add_node(test_node);

  executor.spin();
}<|MERGE_RESOLUTION|>--- conflicted
+++ resolved
@@ -6,7 +6,6 @@
 #include <cinttypes>
 #include <nlohmann/json.hpp>
 
-<<<<<<< HEAD
 #include "rclcpp/executors.hpp"
 #include "rclcpp/logging.hpp"
 #include "rclcpp/node.hpp"
@@ -14,17 +13,10 @@
 #include "common_package/common_node.hpp"
 
 #include "interfaces/msg/job_finished.hpp"
-=======
-#include "common_package/common_node.hpp"
-#include "rclcpp/executors.hpp"
-#include "rclcpp/logging.hpp"
-#include "rclcpp/node.hpp"
->>>>>>> 08188f6b
 
 using namespace common_lib;
 
 class JobFinishedCommonNode : public CommonNode {
-<<<<<<< HEAD
 public:
   JobFinishedCommonNode(const std::string &name) : CommonNode(name) {}
 
@@ -34,111 +26,13 @@
                            const nlohmann::json &payload) {
     CommonNode::job_finished(error_code, payload);
   }
-=======
-   public:
-    JobFinishedCommonNode(const std::string &name) : CommonNode(name) {}
-
-    inline void activate() { CommonNode::activate(); }
-
-    inline void job_finished(const uint8_t error_code,
-                             const nlohmann::json &payload) {
-        CommonNode::job_finished(error_code, payload);
-    }
-
-    inline void job_finished(const std::string &error_message) {
-        CommonNode::job_finished(error_message);
-    }
-
-    inline void job_finished() { CommonNode::job_finished(); }
-};
-
-TEST(common_package, job_finished_successfull) {
-    rclcpp::executors::SingleThreadedExecutor executor;
-
-    std::shared_ptr<JobFinishedCommonNode> common_node =
-        std::make_shared<JobFinishedCommonNode>("common_node");
-    ASSERT_FALSE(common_node->get_active());
-    common_node->activate();
-    ASSERT_TRUE(common_node->get_active());
-
-    rclcpp::Node::SharedPtr test_node = std::make_shared<rclcpp::Node>("test");
-
-    rclcpp::Subscription<interfaces::msg::JobFinished>::SharedPtr
-        job_finished_sub =
-            test_node->create_subscription<interfaces::msg::JobFinished>(
-                "job_finished", 10,
-                [common_node, test_node,
-                 &executor](interfaces::msg::JobFinished::ConstSharedPtr msg) {
-                    RCLCPP_DEBUG(test_node->get_logger(),
-                                 "Got job_finished message");
-                    ASSERT_EQ(msg->sender_id, "/common_node");
-                    ASSERT_EQ(msg->error_code, EXIT_SUCCESS);
-                    ASSERT_EQ(nlohmann::json::parse(msg->payload),
-                              nlohmann::json::parse("{}"));
-                    ASSERT_FALSE(common_node->get_active());
-                    executor.cancel();
-                });
-
-    rclcpp::TimerBase::SharedPtr job_finished_timer =
-        common_node->create_wall_timer(
-            std::chrono::milliseconds(100), [common_node]() {
-                RCLCPP_DEBUG(common_node->get_logger(),
-                             "Sending job_finished message");
-                common_node->job_finished();
-            });
-
-    executor.add_node(common_node);
-    executor.add_node(test_node);
-
-    executor.spin();
-}
-
-TEST(common_package, job_finished_error_message) {
-    rclcpp::executors::SingleThreadedExecutor executor;
-
-    std::shared_ptr<JobFinishedCommonNode> common_node =
-        std::make_shared<JobFinishedCommonNode>("common_node");
-    ASSERT_FALSE(common_node->get_active());
-    common_node->activate();
-    ASSERT_TRUE(common_node->get_active());
->>>>>>> 08188f6b
 
   inline void job_finished(const std::string &error_message) {
     CommonNode::job_finished(error_message);
   }
 
-<<<<<<< HEAD
   inline void job_finished() { CommonNode::job_finished(); }
 };
-=======
-    rclcpp::Subscription<interfaces::msg::JobFinished>::SharedPtr
-        job_finished_sub =
-            test_node->create_subscription<interfaces::msg::JobFinished>(
-                "job_finished", 10,
-                [common_node, test_node,
-                 &executor](interfaces::msg::JobFinished::ConstSharedPtr msg) {
-                    RCLCPP_DEBUG(test_node->get_logger(),
-                                 "Got job_finished message");
-                    ASSERT_EQ(msg->sender_id, "/common_node");
-                    ASSERT_EQ(msg->error_code, EXIT_FAILURE);
-
-                    nlohmann::json payload_check;
-                    payload_check["error_msg"] = "This is my error message";
-                    ASSERT_EQ(payload_check,
-                              nlohmann::json::parse(msg->payload));
-
-                    ASSERT_FALSE(common_node->get_active());
-                    executor.cancel();
-                });
-
-    rclcpp::TimerBase::SharedPtr job_finished_timer =
-        common_node->create_wall_timer(
-            std::chrono::milliseconds(100), [common_node]() {
-                RCLCPP_DEBUG(common_node->get_logger(),
-                             "Sending job_finished message");
-                common_node->job_finished("This is my error message");
-            });
->>>>>>> 08188f6b
 
 TEST(common_package, job_finished_successfull) {
   rclcpp::executors::SingleThreadedExecutor executor;
@@ -226,7 +120,6 @@
 }
 
 TEST(common_package, job_finished_custom_payload) {
-<<<<<<< HEAD
   rclcpp::executors::SingleThreadedExecutor executor;
 
   std::shared_ptr<JobFinishedCommonNode> common_node =
@@ -267,49 +160,6 @@
             payload["height_cm"] = 500;
             common_node->job_finished(5, payload);
           });
-=======
-    rclcpp::executors::SingleThreadedExecutor executor;
-
-    std::shared_ptr<JobFinishedCommonNode> common_node =
-        std::make_shared<JobFinishedCommonNode>("common_node");
-    ASSERT_FALSE(common_node->get_active());
-    common_node->activate();
-    ASSERT_TRUE(common_node->get_active());
-
-    rclcpp::Node::SharedPtr test_node = std::make_shared<rclcpp::Node>("test");
-
-    rclcpp::Subscription<interfaces::msg::JobFinished>::SharedPtr
-        job_finished_sub =
-            test_node->create_subscription<interfaces::msg::JobFinished>(
-                "job_finished", 10,
-                [common_node, test_node,
-                 &executor](interfaces::msg::JobFinished::ConstSharedPtr msg) {
-                    RCLCPP_DEBUG(test_node->get_logger(),
-                                 "Got job_finished message");
-                    ASSERT_EQ(msg->sender_id, "/common_node");
-                    ASSERT_EQ(msg->error_code, 5);
-
-                    nlohmann::json payload_check;
-                    payload_check["coord"] = "These are my coordinates";
-                    payload_check["height_cm"] = 500;
-                    ASSERT_EQ(payload_check,
-                              nlohmann::json::parse(msg->payload));
-
-                    ASSERT_FALSE(common_node->get_active());
-                    executor.cancel();
-                });
-
-    rclcpp::TimerBase::SharedPtr job_finished_timer =
-        common_node->create_wall_timer(
-            std::chrono::milliseconds(100), [common_node]() {
-                RCLCPP_DEBUG(common_node->get_logger(),
-                             "Sending job_finished message");
-                nlohmann::json payload;
-                payload["coord"] = "These are my coordinates";
-                payload["height_cm"] = 500;
-                common_node->job_finished(5, payload);
-            });
->>>>>>> 08188f6b
 
   executor.add_node(common_node);
   executor.add_node(test_node);
