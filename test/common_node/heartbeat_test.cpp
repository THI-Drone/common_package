#include "interfaces/msg/heartbeat.hpp"

#include <gtest/gtest.h>

#include <chrono>
#include <cinttypes>

<<<<<<< HEAD
#include "rclcpp/executors.hpp"
#include "rclcpp/logging.hpp"
#include "rclcpp/node.hpp"

#include "common_package/common_node.hpp"

#include "interfaces/msg/heartbeat.hpp"
=======
#include "common_package/common_node.hpp"
#include "rclcpp/executors.hpp"
#include "rclcpp/logging.hpp"
#include "rclcpp/node.hpp"
>>>>>>> 08188f6b

using namespace common_lib;

TEST(common_package, heartbeat_rate) {
<<<<<<< HEAD
  constexpr uint16_t heartbeat_period = 500;
  rclcpp::executors::SingleThreadedExecutor executor;

  std::shared_ptr<CommonNode> heartbeat_node =
      std::make_shared<CommonNode>("heartbeat");
  rclcpp::Node::SharedPtr test_node = std::make_shared<rclcpp::Node>("test");

  interfaces::msg::Heartbeat last_msg;
  last_msg.tick = 0;
  last_msg.time_stamp = test_node->now();

  rclcpp::Subscription<interfaces::msg::Heartbeat>::SharedPtr heartbeat_sub =
      test_node->create_subscription<interfaces::msg::Heartbeat>(
          "heartbeat", 1,
          [&last_msg,
           test_node](interfaces::msg::Heartbeat::ConstSharedPtr msg) {
            RCLCPP_DEBUG(test_node->get_logger(),
                         "Got message with tick: %" PRIu32, msg->tick);
            ASSERT_TRUE(
                rclcpp::Time(msg->time_stamp) - last_msg.time_stamp <=
                rclcpp::Duration(std::chrono::duration<int64_t, std::milli>(
                    heartbeat_period + 10)));
            ASSERT_EQ(last_msg.tick + 1, msg->tick);
            ASSERT_FALSE(msg->active);
            ASSERT_EQ(msg->sender_id, "/heartbeat");
            last_msg = *msg;
          });

  rclcpp::TimerBase::SharedPtr end_timer = test_node->create_wall_timer(
      std::chrono::milliseconds(heartbeat_period * 10),
      [&executor, test_node]() {
        RCLCPP_DEBUG(test_node->get_logger(), "Stopping executor");
        executor.cancel();
      });
=======
    constexpr uint16_t heartbeat_period = 500;
    rclcpp::executors::SingleThreadedExecutor executor;

    std::shared_ptr<CommonNode> heartbeat_node =
        std::make_shared<CommonNode>("heartbeat");
    rclcpp::Node::SharedPtr test_node = std::make_shared<rclcpp::Node>("test");

    interfaces::msg::Heartbeat last_msg;
    last_msg.tick = 0;
    last_msg.time_stamp = test_node->now();

    rclcpp::Subscription<interfaces::msg::Heartbeat>::SharedPtr heartbeat_sub =
        test_node->create_subscription<interfaces::msg::Heartbeat>(
            "heartbeat", 1,
            [&last_msg,
             test_node](interfaces::msg::Heartbeat::ConstSharedPtr msg) {
                RCLCPP_DEBUG(test_node->get_logger(),
                             "Got message with tick: %" PRIu32, msg->tick);
                ASSERT_TRUE(
                    rclcpp::Time(msg->time_stamp) - last_msg.time_stamp <=
                    rclcpp::Duration(std::chrono::duration<int64_t, std::milli>(
                        heartbeat_period + 10)));
                ASSERT_EQ(last_msg.tick + 1, msg->tick);
                ASSERT_FALSE(msg->active);
                ASSERT_EQ(msg->sender_id, "/heartbeat");
                last_msg = *msg;
            });

    rclcpp::TimerBase::SharedPtr end_timer = test_node->create_wall_timer(
        std::chrono::milliseconds(heartbeat_period * 10),
        [&executor, test_node]() {
            RCLCPP_DEBUG(test_node->get_logger(), "Stopping executor");
            executor.cancel();
        });
>>>>>>> 08188f6b

  executor.add_node(heartbeat_node);
  executor.add_node(test_node);

  executor.spin();
  ASSERT_EQ(last_msg.tick, 10);
}

TEST(common_package, heartbeat_activate_deactivate) {
<<<<<<< HEAD
  constexpr uint16_t heartbeat_period = 500;

  class OpenCommonNode : public CommonNode {
  public:
    OpenCommonNode(const std::string &name) : CommonNode(name) {}

    inline void activate() { CommonNode::activate(); }

    inline void deactivate() { CommonNode::deactivate(); }
  };

  rclcpp::executors::SingleThreadedExecutor executor;

  std::shared_ptr<OpenCommonNode> heartbeat_node =
      std::make_shared<OpenCommonNode>("heartbeat");
  executor.add_node(heartbeat_node);

  rclcpp::Node::SharedPtr test_node = std::make_shared<rclcpp::Node>("test");

  interfaces::msg::Heartbeat last_msg;
  last_msg.tick = 0;
  last_msg.time_stamp = test_node->now();
  last_msg.active = true;

  rclcpp::Subscription<interfaces::msg::Heartbeat>::SharedPtr heartbeat_sub =
      test_node->create_subscription<interfaces::msg::Heartbeat>(
          "heartbeat", 1,
          [&last_msg, test_node,
           heartbeat_node](interfaces::msg::Heartbeat::ConstSharedPtr msg) {
            RCLCPP_DEBUG(test_node->get_logger(),
                         "Got message with tick: %" PRIu32, msg->tick);
            const rclcpp::Duration time_delta =
                rclcpp::Time(msg->time_stamp) - last_msg.time_stamp;
            ASSERT_TRUE(
                time_delta <=
                rclcpp::Duration(std::chrono::duration<int64_t, std::milli>(
                    heartbeat_period + 10)))
                << "Delta: " << time_delta.seconds() << "s "
                << time_delta.nanoseconds() << "ns";
            ASSERT_EQ(last_msg.tick + 1, msg->tick);
            ASSERT_EQ(msg->sender_id, "/heartbeat");
            ASSERT_EQ(msg->active, heartbeat_node->get_active());

            if (msg->active) {
              ASSERT_FALSE(last_msg.active)
                  << "Got unexpected active message with tick: " << msg->tick;
              heartbeat_node->deactivate();
            } else {
              ASSERT_TRUE(last_msg.active)
                  << "Got unexpected active message with seq: " << msg->tick;
              heartbeat_node->activate();
            }

            last_msg = *msg;
            ASSERT_EQ(last_msg.tick, msg->tick);
          });

  rclcpp::TimerBase::SharedPtr end_timer = test_node->create_wall_timer(
      std::chrono::milliseconds(heartbeat_period * 10),
      [&executor, test_node]() {
        RCLCPP_DEBUG(test_node->get_logger(), "Stopping executor");
        executor.cancel();
      });
=======
    constexpr uint16_t heartbeat_period = 500;

    class OpenCommonNode : public CommonNode {
       public:
        OpenCommonNode(const std::string &name) : CommonNode(name) {}

        inline void activate() { CommonNode::activate(); }

        inline void deactivate() { CommonNode::deactivate(); }
    };

    rclcpp::executors::SingleThreadedExecutor executor;

    std::shared_ptr<OpenCommonNode> heartbeat_node =
        std::make_shared<OpenCommonNode>("heartbeat");
    executor.add_node(heartbeat_node);

    rclcpp::Node::SharedPtr test_node = std::make_shared<rclcpp::Node>("test");

    interfaces::msg::Heartbeat last_msg;
    last_msg.tick = 0;
    last_msg.time_stamp = test_node->now();
    last_msg.active = true;

    rclcpp::Subscription<interfaces::msg::Heartbeat>::SharedPtr heartbeat_sub =
        test_node->create_subscription<interfaces::msg::Heartbeat>(
            "heartbeat", 1,
            [&last_msg, test_node,
             heartbeat_node](interfaces::msg::Heartbeat::ConstSharedPtr msg) {
                RCLCPP_DEBUG(test_node->get_logger(),
                             "Got message with tick: %" PRIu32, msg->tick);
                const rclcpp::Duration time_delta =
                    rclcpp::Time(msg->time_stamp) - last_msg.time_stamp;
                ASSERT_TRUE(
                    time_delta <=
                    rclcpp::Duration(std::chrono::duration<int64_t, std::milli>(
                        heartbeat_period + 10)))
                    << "Delta: " << time_delta.seconds() << "s "
                    << time_delta.nanoseconds() << "ns";
                ASSERT_EQ(last_msg.tick + 1, msg->tick);
                ASSERT_EQ(msg->sender_id, "/heartbeat");
                ASSERT_EQ(msg->active, heartbeat_node->get_active());

                if (msg->active) {
                    ASSERT_FALSE(last_msg.active)
                        << "Got unexpected active message with tick: "
                        << msg->tick;
                    heartbeat_node->deactivate();
                } else {
                    ASSERT_TRUE(last_msg.active)
                        << "Got unexpected active message with seq: "
                        << msg->tick;
                    heartbeat_node->activate();
                }

                last_msg = *msg;
                ASSERT_EQ(last_msg.tick, msg->tick);
            });

    rclcpp::TimerBase::SharedPtr end_timer = test_node->create_wall_timer(
        std::chrono::milliseconds(heartbeat_period * 10),
        [&executor, test_node]() {
            RCLCPP_DEBUG(test_node->get_logger(), "Stopping executor");
            executor.cancel();
        });
>>>>>>> 08188f6b

  executor.add_node(test_node);

  executor.spin();
  ASSERT_EQ(last_msg.tick, 10);
}<|MERGE_RESOLUTION|>--- conflicted
+++ resolved
@@ -5,7 +5,6 @@
 #include <chrono>
 #include <cinttypes>
 
-<<<<<<< HEAD
 #include "rclcpp/executors.hpp"
 #include "rclcpp/logging.hpp"
 #include "rclcpp/node.hpp"
@@ -13,17 +12,10 @@
 #include "common_package/common_node.hpp"
 
 #include "interfaces/msg/heartbeat.hpp"
-=======
-#include "common_package/common_node.hpp"
-#include "rclcpp/executors.hpp"
-#include "rclcpp/logging.hpp"
-#include "rclcpp/node.hpp"
->>>>>>> 08188f6b
 
 using namespace common_lib;
 
 TEST(common_package, heartbeat_rate) {
-<<<<<<< HEAD
   constexpr uint16_t heartbeat_period = 500;
   rclcpp::executors::SingleThreadedExecutor executor;
 
@@ -58,42 +50,6 @@
         RCLCPP_DEBUG(test_node->get_logger(), "Stopping executor");
         executor.cancel();
       });
-=======
-    constexpr uint16_t heartbeat_period = 500;
-    rclcpp::executors::SingleThreadedExecutor executor;
-
-    std::shared_ptr<CommonNode> heartbeat_node =
-        std::make_shared<CommonNode>("heartbeat");
-    rclcpp::Node::SharedPtr test_node = std::make_shared<rclcpp::Node>("test");
-
-    interfaces::msg::Heartbeat last_msg;
-    last_msg.tick = 0;
-    last_msg.time_stamp = test_node->now();
-
-    rclcpp::Subscription<interfaces::msg::Heartbeat>::SharedPtr heartbeat_sub =
-        test_node->create_subscription<interfaces::msg::Heartbeat>(
-            "heartbeat", 1,
-            [&last_msg,
-             test_node](interfaces::msg::Heartbeat::ConstSharedPtr msg) {
-                RCLCPP_DEBUG(test_node->get_logger(),
-                             "Got message with tick: %" PRIu32, msg->tick);
-                ASSERT_TRUE(
-                    rclcpp::Time(msg->time_stamp) - last_msg.time_stamp <=
-                    rclcpp::Duration(std::chrono::duration<int64_t, std::milli>(
-                        heartbeat_period + 10)));
-                ASSERT_EQ(last_msg.tick + 1, msg->tick);
-                ASSERT_FALSE(msg->active);
-                ASSERT_EQ(msg->sender_id, "/heartbeat");
-                last_msg = *msg;
-            });
-
-    rclcpp::TimerBase::SharedPtr end_timer = test_node->create_wall_timer(
-        std::chrono::milliseconds(heartbeat_period * 10),
-        [&executor, test_node]() {
-            RCLCPP_DEBUG(test_node->get_logger(), "Stopping executor");
-            executor.cancel();
-        });
->>>>>>> 08188f6b
 
   executor.add_node(heartbeat_node);
   executor.add_node(test_node);
@@ -103,7 +59,6 @@
 }
 
 TEST(common_package, heartbeat_activate_deactivate) {
-<<<<<<< HEAD
   constexpr uint16_t heartbeat_period = 500;
 
   class OpenCommonNode : public CommonNode {
@@ -167,73 +122,6 @@
         RCLCPP_DEBUG(test_node->get_logger(), "Stopping executor");
         executor.cancel();
       });
-=======
-    constexpr uint16_t heartbeat_period = 500;
-
-    class OpenCommonNode : public CommonNode {
-       public:
-        OpenCommonNode(const std::string &name) : CommonNode(name) {}
-
-        inline void activate() { CommonNode::activate(); }
-
-        inline void deactivate() { CommonNode::deactivate(); }
-    };
-
-    rclcpp::executors::SingleThreadedExecutor executor;
-
-    std::shared_ptr<OpenCommonNode> heartbeat_node =
-        std::make_shared<OpenCommonNode>("heartbeat");
-    executor.add_node(heartbeat_node);
-
-    rclcpp::Node::SharedPtr test_node = std::make_shared<rclcpp::Node>("test");
-
-    interfaces::msg::Heartbeat last_msg;
-    last_msg.tick = 0;
-    last_msg.time_stamp = test_node->now();
-    last_msg.active = true;
-
-    rclcpp::Subscription<interfaces::msg::Heartbeat>::SharedPtr heartbeat_sub =
-        test_node->create_subscription<interfaces::msg::Heartbeat>(
-            "heartbeat", 1,
-            [&last_msg, test_node,
-             heartbeat_node](interfaces::msg::Heartbeat::ConstSharedPtr msg) {
-                RCLCPP_DEBUG(test_node->get_logger(),
-                             "Got message with tick: %" PRIu32, msg->tick);
-                const rclcpp::Duration time_delta =
-                    rclcpp::Time(msg->time_stamp) - last_msg.time_stamp;
-                ASSERT_TRUE(
-                    time_delta <=
-                    rclcpp::Duration(std::chrono::duration<int64_t, std::milli>(
-                        heartbeat_period + 10)))
-                    << "Delta: " << time_delta.seconds() << "s "
-                    << time_delta.nanoseconds() << "ns";
-                ASSERT_EQ(last_msg.tick + 1, msg->tick);
-                ASSERT_EQ(msg->sender_id, "/heartbeat");
-                ASSERT_EQ(msg->active, heartbeat_node->get_active());
-
-                if (msg->active) {
-                    ASSERT_FALSE(last_msg.active)
-                        << "Got unexpected active message with tick: "
-                        << msg->tick;
-                    heartbeat_node->deactivate();
-                } else {
-                    ASSERT_TRUE(last_msg.active)
-                        << "Got unexpected active message with seq: "
-                        << msg->tick;
-                    heartbeat_node->activate();
-                }
-
-                last_msg = *msg;
-                ASSERT_EQ(last_msg.tick, msg->tick);
-            });
-
-    rclcpp::TimerBase::SharedPtr end_timer = test_node->create_wall_timer(
-        std::chrono::milliseconds(heartbeat_period * 10),
-        [&executor, test_node]() {
-            RCLCPP_DEBUG(test_node->get_logger(), "Stopping executor");
-            executor.cancel();
-        });
->>>>>>> 08188f6b
 
   executor.add_node(test_node);
 
