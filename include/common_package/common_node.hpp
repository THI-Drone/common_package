--- conflicted
+++ resolved
@@ -69,22 +69,18 @@
      * @warning This constructor overrides the rosout QoS!
      */
     CommonNode(const std::string &id,
-<<<<<<< HEAD
                rclcpp::NodeOptions options = rclcpp::NodeOptions())
         : Node(id, options.rosout_qos(ROSOUT_QOS)) {
-=======
-               const rclcpp::NodeOptions &options = rclcpp::NodeOptions())
-        : Node(id, options) {
         // Check if node name was changed through the node options
         if (this->get_name() != id) {
             RCLCPP_FATAL(this->get_logger(),
                          "CommonNode::%s: Renaming of nodes at runtime is not "
                          "supported!",
                          __func__);
+
             std::exit(EXIT_FAILURE);
         }
 
->>>>>>> 99fc819d
         /// Create a publisher for the "heartbeat" topic
         heartbeat_publisher =
             this->create_publisher<interfaces::msg::Heartbeat>(
